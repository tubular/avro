--- conflicted
+++ resolved
@@ -32,7 +32,7 @@
     "           { \"name\": \"sub_a\", \"type\": \"int\" }"
     "       ]}"
     "    },"
-    "   {\"name\": \"h\", \"type\": \"bytes\"}"
+    "   {\"name\": \"j\", \"type\": \"bytes\"}"
     "  ]"
     "}";
 
@@ -52,12 +52,9 @@
     "       ]}"
     "    },"
     "    { \"name\": \"g\", \"type\": \"string\", \"default\": \"default g\" },"
-<<<<<<< HEAD
-    "    { \"name\": \"h\", \"type\": \"bytes\"}"
-=======
     "    { \"name\": \"h\", \"type\": [\"string\", \"float\"], \"default\": \"default h\"  },"
-    "    { \"name\": \"i\", \"type\": [\"null\", \"float\"], \"default\": null }"
->>>>>>> 86686ffd
+    "    { \"name\": \"i\", \"type\": [\"null\", \"float\"], \"default\": null },"
+    "    { \"name\": \"j\", \"type\": \"bytes\"}"
     "  ]"
     "}";
 
@@ -115,7 +112,7 @@
     avro_value_set_int(&sub_field, 6);
 
     // bytes
-    avro_value_get_by_name(&in_val, "h", &field, NULL);
+    avro_value_get_by_name(&in_val, "j", &field, NULL);
     char bytes[] = { 0xDE, 0xAD, 0xBE, 0xEF };
     avro_value_set_bytes(&field, bytes, sizeof(bytes));
 
@@ -195,26 +192,7 @@
         avro_value_get_string(&field, &str_val, &sz);
         fprintf(stderr, " g: %s \n", str_val);
         CHECK_STRING_CASE(str_val, "default g", "Default value resolution failed");
-<<<<<<< HEAD
-
-        const void* actual_buf = NULL;
-        size_t actual_siz = 0;
-        avro_value_get_by_name(&out_val, "h", &field, NULL);
-        avro_value_get_bytes(&field, &actual_buf, &actual_size);
-
-        if (actual_size != sizeof(bytes))
-        {
-            fprintf(stderr, "Unexpected bytes size\n");
-            return EXIT_FAILURE;
-        }
-
-        if(memcmp(actual_buf, bytes, actual_size) != 0)
-        {
-            fprintf(stderr, "Unexpected bytes contents\n");
-            return EXIT_FAILURE;
-        }
-=======
-        
+
         avro_value_get_by_name(&out_val, "h", &field, NULL);
         avro_value_t  branch_str;
         avro_value_get_current_branch(&field, &branch_str);
@@ -228,7 +206,23 @@
         avro_value_t  branch_null;
         avro_value_get_current_branch(&field, &branch_null);
         CHECK_CASE(avro_value_get_null(&branch_null), 0, "Cannot get null value!");
->>>>>>> 86686ffd
+
+        const void* actual_buf = NULL;
+        size_t actual_siz = 0;
+        avro_value_get_by_name(&out_val, "j", &field, NULL);
+        avro_value_get_bytes(&field, &actual_buf, &actual_size);
+
+        if (actual_size != sizeof(bytes))
+        {
+            fprintf(stderr, "Unexpected bytes size\n");
+            return EXIT_FAILURE;
+        }
+
+        if(memcmp(actual_buf, bytes, actual_size) != 0)
+        {
+            fprintf(stderr, "Unexpected bytes contents\n");
+            return EXIT_FAILURE;
+        }
 
     }
     avro_file_reader_close(file_read);
